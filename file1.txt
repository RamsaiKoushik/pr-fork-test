<<<<<<< HEAD
this is a test file to validate diffs in  pull requests from different owners. 
adding a new line from the forked repo
=======
this is a test file to validate pull requests from various people.
adding a comment from the original repo. 
>>>>>>> 6c7a1014
<|MERGE_RESOLUTION|>--- conflicted
+++ resolved
@@ -1,7 +1,2 @@
-<<<<<<< HEAD
-this is a test file to validate diffs in  pull requests from different owners. 
-adding a new line from the forked repo
-=======
-this is a test file to validate pull requests from various people.
-adding a comment from the original repo. 
->>>>>>> 6c7a1014
+this is a test file to validate diffs in Pull Requests from various orgs. 
+adding a new line from the resolved commit. 